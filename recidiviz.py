--- conflicted
+++ resolved
@@ -1,11 +1,7 @@
 # Copyright 2017 Andrew Corp <andrew@andrewland.co> 
 # All rights reserved.
 
-<<<<<<< HEAD
-
 from google.appengine.api import taskqueue
-=======
->>>>>>> d0aaeb03
 import csv
 import logging
 import webapp2
